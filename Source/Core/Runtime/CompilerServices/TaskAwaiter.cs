﻿// Copyright (c) Microsoft Corporation.
// Licensed under the MIT License.

using System;
using System.Reflection;
using System.Runtime.CompilerServices;
using SystemCompiler = System.Runtime.CompilerServices;
using SystemTask = System.Threading.Tasks.Task;
using SystemTasks = System.Threading.Tasks;

namespace Microsoft.Coyote.Runtime.CompilerServices
{
    /// <summary>
    /// Implements a task awaiter. This type is intended for compiler use only.
    /// </summary>
    /// <remarks>This type is intended for compiler use rather than use directly in code.</remarks>
    [System.ComponentModel.EditorBrowsable(System.ComponentModel.EditorBrowsableState.Never)]
    public readonly struct TaskAwaiter : IControlledAwaiter, ICriticalNotifyCompletion, INotifyCompletion
    {
        // WARNING: The layout must remain the same, as the struct is used to access
        // the generic TaskAwaiter<> as TaskAwaiter.

        /// <summary>
        /// The task being awaited.
        /// </summary>
<<<<<<< HEAD
        internal readonly SystemTask AwaitedTask;
=======
        private readonly SystemTask AwaitedTask;
>>>>>>> 75f061cf

        /// <summary>
        /// The task awaiter.
        /// </summary>
        private readonly SystemCompiler.TaskAwaiter Awaiter;

        /// <summary>
        /// The runtime controlling this awaiter.
        /// </summary>
        private readonly CoyoteRuntime Runtime;

        /// <summary>
        /// Gets a value that indicates whether the controlled task has completed.
        /// </summary>
        public bool IsCompleted => this.AwaitedTask?.IsCompleted ?? this.Awaiter.IsCompleted;

        /// <summary>
        /// Initializes a new instance of the <see cref="TaskAwaiter"/> struct.
        /// </summary>
        internal TaskAwaiter(SystemTask awaitedTask)
        {
            this.AwaitedTask = awaitedTask;
            this.Awaiter = awaitedTask.GetAwaiter();
            RuntimeProvider.TryGetFromSynchronizationContext(out CoyoteRuntime runtime);
            this.Runtime = runtime;
        }

        /// <summary>
        /// Initializes a new instance of the <see cref="TaskAwaiter"/> struct.
        /// </summary>
        private TaskAwaiter(SystemTask awaitedTask, ref SystemCompiler.TaskAwaiter awaiter)
        {
            this.AwaitedTask = awaitedTask;
            this.Awaiter = awaiter;
            RuntimeProvider.TryGetFromSynchronizationContext(out CoyoteRuntime runtime);
            this.Runtime = runtime;
        }

        /// <summary>
        /// Ends the wait for the completion of the controlled task.
        /// </summary>
        public void GetResult()
        {
            this.Runtime?.WaitUntilTaskCompletes(this.AwaitedTask);
            this.Awaiter.GetResult();
        }

        /// <summary>
        /// Sets the action to perform when the controlled task completes.
        /// </summary>
        [MethodImpl(MethodImplOptions.AggressiveInlining)]
        public void OnCompleted(Action continuation) => this.Awaiter.OnCompleted(continuation);

        /// <summary>
        /// Schedules the continuation action that is invoked when the controlled task completes.
        /// </summary>
        [MethodImpl(MethodImplOptions.AggressiveInlining)]
        public void UnsafeOnCompleted(Action continuation) => this.Awaiter.UnsafeOnCompleted(continuation);

        /// <inheritdoc/>
        bool IControlledAwaiter.IsTaskControlled() =>
            !this.Runtime?.IsTaskUncontrolled(this.AwaitedTask) ?? false;

        /// <summary>
        /// Wraps the specified task awaiter.
        /// </summary>
        public static TaskAwaiter Wrap(SystemCompiler.TaskAwaiter awaiter)
        {
            // Access the task being awaited through reflection.
            var field = awaiter.GetType().GetField("m_task", BindingFlags.NonPublic | BindingFlags.Instance);
            var awaitedTask = (SystemTask)field?.GetValue(awaiter);
            return new TaskAwaiter(awaitedTask, ref awaiter);
        }

        /// <summary>
        /// Wraps the specified generic task awaiter.
        /// </summary>
        public static TaskAwaiter<TResult> Wrap<TResult>(SystemCompiler.TaskAwaiter<TResult> awaiter)
        {
            // Access the generic task being awaited through reflection.
            var field = awaiter.GetType().GetField("m_task", BindingFlags.NonPublic | BindingFlags.Instance);
            var awaitedTask = (SystemTasks.Task<TResult>)field?.GetValue(awaiter);
            return new TaskAwaiter<TResult>(awaitedTask, ref awaiter);
        }
    }

    /// <summary>
    /// Implements a generic task awaiter. This type is intended for compiler use only.
    /// </summary>
    /// <typeparam name="TResult">The type of the produced result.</typeparam>
    /// <remarks>This type is intended for compiler use rather than use directly in code.</remarks>
    [System.ComponentModel.EditorBrowsable(System.ComponentModel.EditorBrowsableState.Never)]
    public readonly struct TaskAwaiter<TResult> : IControlledAwaiter, ICriticalNotifyCompletion, INotifyCompletion
    {
        // WARNING: The layout must remain the same, as the struct is used to access
        // the generic TaskAwaiter<> as TaskAwaiter.

        /// <summary>
        /// The task being awaited.
        /// </summary>
        internal readonly SystemTasks.Task<TResult> AwaitedTask;

        /// <summary>
        /// The task awaiter.
        /// </summary>
        private readonly SystemCompiler.TaskAwaiter<TResult> Awaiter;

        /// <summary>
        /// The runtime controlling this awaiter.
        /// </summary>
        private readonly CoyoteRuntime Runtime;

        /// <summary>
        /// Gets a value that indicates whether the controlled task has completed.
        /// </summary>
        public bool IsCompleted => this.AwaitedTask?.IsCompleted ?? this.Awaiter.IsCompleted;

        /// <summary>
        /// Initializes a new instance of the <see cref="TaskAwaiter{TResult}"/> struct.
        /// </summary>
        internal TaskAwaiter(SystemTasks.Task<TResult> awaitedTask)
        {
            this.AwaitedTask = awaitedTask;
            this.Awaiter = awaitedTask.GetAwaiter();
            RuntimeProvider.TryGetFromSynchronizationContext(out CoyoteRuntime runtime);
            this.Runtime = runtime;
        }

        /// <summary>
        /// Initializes a new instance of the <see cref="TaskAwaiter{TResult}"/> struct.
        /// </summary>
        internal TaskAwaiter(SystemTasks.Task<TResult> awaitedTask, ref SystemCompiler.TaskAwaiter<TResult> awaiter)
        {
            this.AwaitedTask = awaitedTask;
            this.Awaiter = awaiter;
            RuntimeProvider.TryGetFromSynchronizationContext(out CoyoteRuntime runtime);
            this.Runtime = runtime;
        }

        /// <summary>
        /// Ends the wait for the completion of the controlled task.
        /// </summary>
        public TResult GetResult()
        {
            this.Runtime?.WaitUntilTaskCompletes(this.AwaitedTask);
            return this.Awaiter.GetResult();
        }

        /// <summary>
        /// Sets the action to perform when the controlled task completes.
        /// </summary>
        [MethodImpl(MethodImplOptions.AggressiveInlining)]
        public void OnCompleted(Action continuation) => this.Awaiter.OnCompleted(continuation);

        /// <summary>
        /// Schedules the continuation action that is invoked when the controlled task completes.
        /// </summary>
        [MethodImpl(MethodImplOptions.AggressiveInlining)]
        public void UnsafeOnCompleted(Action continuation) => this.Awaiter.UnsafeOnCompleted(continuation);

        /// <inheritdoc/>
        bool IControlledAwaiter.IsTaskControlled() =>
            !this.Runtime?.IsTaskUncontrolled(this.AwaitedTask) ?? false;
    }
}<|MERGE_RESOLUTION|>--- conflicted
+++ resolved
@@ -23,11 +23,7 @@
         /// <summary>
         /// The task being awaited.
         /// </summary>
-<<<<<<< HEAD
-        internal readonly SystemTask AwaitedTask;
-=======
         private readonly SystemTask AwaitedTask;
->>>>>>> 75f061cf
 
         /// <summary>
         /// The task awaiter.
@@ -128,7 +124,7 @@
         /// <summary>
         /// The task being awaited.
         /// </summary>
-        internal readonly SystemTasks.Task<TResult> AwaitedTask;
+        private readonly SystemTasks.Task<TResult> AwaitedTask;
 
         /// <summary>
         /// The task awaiter.
